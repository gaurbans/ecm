--- conflicted
+++ resolved
@@ -1,9 +1,5 @@
 # ecm
 
-This package allows users to build error correction models (ECM). While other R packages allow users to do this, this package allows the user to build ECM models on the data.frame structure, select different variables for the transient and equilibrium terms of the ECM, use backwards selection to choose ECM variables, and average multiple ECM models into one ECM.  
+This package allows users to build error correction models (ECM). While other R packages allow users to do this, this package allows the user to build ECM models on the data.frame structure, select different variables for the transient and equilibrium terms of the ECM, use backwards selection to choose ECM variables, and average multiple ECM models into one ECM.
 
-<<<<<<< HEAD
-This is version 6.2.0
-=======
-This is version 6.1.0
->>>>>>> a43a3bff
+This is version 6.2.0